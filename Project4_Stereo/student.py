--- conflicted
+++ resolved
@@ -137,10 +137,6 @@
         image -- height x width x channels image of type float32
         ncc_size -- integer width and height of NCC patch region; assumed to be odd
     Output:              81    *      ([1,2,3]*9)
-<<<<<<< HEAD
-        normalized -- heigth x width x (channels * ncc_size**2) array
-    """
-=======
 
                         9       9          1           25
                           (2,2)
@@ -148,7 +144,6 @@
     """
 
     """
->>>>>>> fef229de
     from numpy.linalg import norm
     def partition(image,ncc_size):
         overlapR = image.shape[0] % ncc_size
@@ -168,13 +163,6 @@
     p = p.reshape(p.shape[0]//ncc_size, 
                   ncc_size, p.shape[1]//ncc_size, 
                   ncc_size, p.shape[2]).swapaxes(1, 2).reshape(-1, 5, 5, p.shape[2])
-<<<<<<< HEAD
-
-    if p.shape[3] == 1:
-        # Mean
-        pMeanVal = np.mean(np.mean(p, axis = 1),axis=1)
-        means = np.array(list(map(lambda x : np.full((p.shape[1],p.shape[2]),x), pMeanVal)))
-=======
     """
     from numpy.linalg import norm
 
@@ -204,7 +192,6 @@
         # Mean
         pMeanVal = np.mean(np.mean(p, axis = 1),axis=1)
         means = np.array(list(map(lambda x : np.full((p.shape[0],p.shape[1]),x), pMeanVal)))
->>>>>>> fef229de
         patchMinusMean = p
         patchMinusMean = np.subtract(patchMinusMean,means)
     
@@ -215,37 +202,11 @@
 
         ans = np.divide(patchMinusMean,normedP)
 
-<<<<<<< HEAD
-    elif p.shape[3] == 3:
-=======
     elif p.shape[2] == 3:
->>>>>>> fef229de
         # Mean
         prMeanVal = np.mean(np.mean(p[:,:,:,0], axis = 1),axis=1)
         pbMeanVal = np.mean(np.mean(p[:,:,:,1], axis = 1),axis=1)
         pgMeanVal = np.mean(np.mean(p[:,:,:,2], axis = 1),axis=1)
-<<<<<<< HEAD
-        meansR = np.array(list(map(lambda x : np.full((p.shape[1],p.shape[2]),x), prMeanVal)))
-        meansB = np.array(list(map(lambda x : np.full((p.shape[1],p.shape[2]),x), pbMeanVal)))
-        meansG = np.array(list(map(lambda x : np.full((p.shape[1],p.shape[2]),x), pgMeanVal)))
-        patchMinusMean = p[:,:,:,:]
-        patchMinusMean[:,:,:,0] = np.subtract(patchMinusMean[:,:,:,0],meansR)
-        patchMinusMean[:,:,:,1] = np.subtract(patchMinusMean[:,:,:,1],meansB)
-        patchMinusMean[:,:,:,2] = np.subtract(patchMinusMean[:,:,:,2],meansG)
-    
-        # Norm
-        normedP = norm(norm(norm(patchMinusMean,axis=1),axis=1),axis=1)
-
-        normedP[np.where(normedP < 1e-6)] = 0
-
-        ans = np.divide(patchMinusMean,normedP)
-
-
-    print(ans.shape)
-    print(image.shape)
-
-    return ans
-=======
         meansR = np.array(list(map(lambda x : np.full((p.shape[0],p.shape[1]),x), prMeanVal)))
         meansB = np.array(list(map(lambda x : np.full((p.shape[0],p.shape[1]),x), pbMeanVal)))
         meansG = np.array(list(map(lambda x : np.full((p.shape[0],p.shape[1]),x), pgMeanVal)))
@@ -273,7 +234,6 @@
     print(image.shape)
 
     return pad
->>>>>>> fef229de
 
     #raise NotImplementedError()
 
